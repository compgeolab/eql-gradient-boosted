--- conflicted
+++ resolved
@@ -1,12 +1,8 @@
 # pylint: disable=missing-docstring
 # Import functions/classes to make the public API
 from ._version import get_versions
-<<<<<<< HEAD
-from .layouts import block_reduced_points
+from .layouts import variable_relative_depth, block_reduce_points
 from .synthetic_model import airborne_survey, synthetic_model
-=======
-from .layouts import variable_relative_depth, block_reduce_points
->>>>>>> e5fad888
 
 # Get the version number through versioneer
 __version__ = get_versions()["version"]
