# The name of the main .tex file to build.
PREPRINT = preprint
GJI = gji
# List other .tex needed files
TEX_FILES = variables.tex content.tex appendix.tex keywords.tex abstract.tex references.bib
RESULTS = results/australia.tex results/best-parameters-airborne-survey.tex results/best-parameters-ground-survey.tex results/boost-overlapping.tex results/parameters-airborne-survey.tex results/parameters-ground-survey.tex results/source-layouts-schematics.tex results/synthetic-surveys.tex
# Folder where output will be placed
OUTDIR = _output
# Name of the output file
PREPRINT_PDF = $(OUTDIR)/$(PREPRINT).pdf
GJI_PDF = $(OUTDIR)/$(GJI).pdf

LATEX_COMPILER = latexmk
LATEX_FLAGS = -pdf -outdir=$(OUTDIR)
PDFVIEWER = xdg-open


all: preprint gji

preprint: $(PREPRINT_PDF)

gji: $(GJI_PDF)

clean:
	rm -rf $(OUTDIR)

<<<<<<< HEAD
show-preprint: preprint
	@( $(PDFVIEWER) $(PREPRINT_PDF) 2> /dev/null; )
=======
word-count:
	texcount -merge $(PROJECT).tex
	texcount -merge $(GJI).tex

show: all
	@( $(PDFVIEWER) $(OUTPUT) 2> /dev/null; )
>>>>>>> 55b0459e

show-gji: gji
	@( $(PDFVIEWER) $(GJI_PDF) 2> /dev/null; )

$(PREPRINT_PDF): $(PREPRINT).tex $(TEX_FILES) $(RESULTS)
	$(LATEX_COMPILER) $(LATEX_FLAGS) $<

$(GJI_PDF): $(GJI).tex $(TEX_FILES) $(RESULTS)
	$(LATEX_COMPILER) $(LATEX_FLAGS) $<<|MERGE_RESOLUTION|>--- conflicted
+++ resolved
@@ -24,17 +24,12 @@
 clean:
 	rm -rf $(OUTDIR)
 
-<<<<<<< HEAD
+word-count:
+	texcount -merge $(PREPRINT).tex
+	texcount -merge $(GJI).tex
+
 show-preprint: preprint
 	@( $(PDFVIEWER) $(PREPRINT_PDF) 2> /dev/null; )
-=======
-word-count:
-	texcount -merge $(PROJECT).tex
-	texcount -merge $(GJI).tex
-
-show: all
-	@( $(PDFVIEWER) $(OUTPUT) 2> /dev/null; )
->>>>>>> 55b0459e
 
 show-gji: gji
 	@( $(PDFVIEWER) $(GJI_PDF) 2> /dev/null; )
